const fs = require("fs");
const { R } = require("redbean-node");
const { setSetting, setting } = require("./util-server");
const { log, sleep } = require("../src/util");
const dayjs = require("dayjs");
const knex = require("knex");
const { PluginsManager } = require("./plugins-manager");

/**
 * Database & App Data Folder
 */
class Database {

    static templatePath = "./db/kuma.db";

    /**
     * Data Dir (Default: ./data)
     */
    static dataDir;

    /**
     * User Upload Dir (Default: ./data/upload)
     */
    static uploadDir;

    static path;

    /**
     * @type {boolean}
     */
    static patched = false;

    /**
     * For Backup only
     */
    static backupPath = null;

    /**
     * Add patch filename in key
     * Values:
     *      true: Add it regardless of order
     *      false: Do nothing
     *      { parents: []}: Need parents before add it
     */
    static patchList = {
        "patch-setting-value-type.sql": true,
        "patch-improve-performance.sql": true,
        "patch-2fa.sql": true,
        "patch-add-retry-interval-monitor.sql": true,
        "patch-incident-table.sql": true,
        "patch-group-table.sql": true,
        "patch-monitor-push_token.sql": true,
        "patch-http-monitor-method-body-and-headers.sql": true,
        "patch-2fa-invalidate-used-token.sql": true,
        "patch-notification_sent_history.sql": true,
        "patch-monitor-basic-auth.sql": true,
        "patch-add-docker-columns.sql": true,
        "patch-status-page.sql": true,
        "patch-proxy.sql": true,
        "patch-monitor-expiry-notification.sql": true,
        "patch-status-page-footer-css.sql": true,
        "patch-added-mqtt-monitor.sql": true,
        "patch-add-clickable-status-page-link.sql": true,
        "patch-add-sqlserver-monitor.sql": true,
        "patch-add-other-auth.sql": { parents: [ "patch-monitor-basic-auth.sql" ] },
        "patch-grpc-monitor.sql": true,
        "patch-add-radius-monitor.sql": true,
        "patch-monitor-add-resend-interval.sql": true,
        "patch-ping-packet-size.sql": true,
        "patch-maintenance-table2.sql": true,
        "patch-add-gamedig-monitor.sql": true,
<<<<<<< HEAD
        "patch-add-parent-monitor.sql": true,
=======
        "patch-add-google-analytics-status-page-tag.sql": true,
>>>>>>> fdc3b2d5
    };

    /**
     * The final version should be 10 after merged tag feature
     * @deprecated Use patchList for any new feature
     */
    static latestVersion = 10;

    static noReject = true;

    /**
     * Initialize the database
     * @param {Object} args Arguments to initialize DB with
     */
    static init(args) {
        // Data Directory (must be end with "/")
        Database.dataDir = process.env.DATA_DIR || args["data-dir"] || "./data/";

        // Plugin feature is working only if the dataDir = "./data";
        if (Database.dataDir !== "./data/") {
            log.warn("PLUGIN", "Warning: In order to enable plugin feature, you need to use the default data directory: ./data/");
            PluginsManager.disable = true;
        }

        Database.path = Database.dataDir + "kuma.db";
        if (! fs.existsSync(Database.dataDir)) {
            fs.mkdirSync(Database.dataDir, { recursive: true });
        }

        Database.uploadDir = Database.dataDir + "upload/";

        if (! fs.existsSync(Database.uploadDir)) {
            fs.mkdirSync(Database.uploadDir, { recursive: true });
        }

        log.info("db", `Data Dir: ${Database.dataDir}`);
    }

    /**
     * Connect to the database
     * @param {boolean} [testMode=false] Should the connection be
     * started in test mode?
     * @param {boolean} [autoloadModels=true] Should models be
     * automatically loaded?
     * @param {boolean} [noLog=false] Should logs not be output?
     * @returns {Promise<void>}
     */
    static async connect(testMode = false, autoloadModels = true, noLog = false) {
        const acquireConnectionTimeout = 120 * 1000;

        const Dialect = require("knex/lib/dialects/sqlite3/index.js");
        Dialect.prototype._driver = () => require("@louislam/sqlite3");

        const knexInstance = knex({
            client: Dialect,
            connection: {
                filename: Database.path,
                acquireConnectionTimeout: acquireConnectionTimeout,
            },
            useNullAsDefault: true,
            pool: {
                min: 1,
                max: 1,
                idleTimeoutMillis: 120 * 1000,
                propagateCreateError: false,
                acquireTimeoutMillis: acquireConnectionTimeout,
            }
        });

        R.setup(knexInstance);

        if (process.env.SQL_LOG === "1") {
            R.debug(true);
        }

        // Auto map the model to a bean object
        R.freeze(true);

        if (autoloadModels) {
            await R.autoloadModels("./server/model");
        }

        await R.exec("PRAGMA foreign_keys = ON");
        if (testMode) {
            // Change to MEMORY
            await R.exec("PRAGMA journal_mode = MEMORY");
        } else {
            // Change to WAL
            await R.exec("PRAGMA journal_mode = WAL");
        }
        await R.exec("PRAGMA cache_size = -12000");
        await R.exec("PRAGMA auto_vacuum = FULL");

        // This ensures that an operating system crash or power failure will not corrupt the database.
        // FULL synchronous is very safe, but it is also slower.
        // Read more: https://sqlite.org/pragma.html#pragma_synchronous
        await R.exec("PRAGMA synchronous = FULL");

        if (!noLog) {
            log.info("db", "SQLite config:");
            log.info("db", await R.getAll("PRAGMA journal_mode"));
            log.info("db", await R.getAll("PRAGMA cache_size"));
            log.info("db", "SQLite Version: " + await R.getCell("SELECT sqlite_version()"));
        }
    }

    /** Patch the database */
    static async patch() {
        let version = parseInt(await setting("database_version"));

        if (! version) {
            version = 0;
        }

        log.info("db", "Your database version: " + version);
        log.info("db", "Latest database version: " + this.latestVersion);

        if (version === this.latestVersion) {
            log.info("db", "Database patch not needed");
        } else if (version > this.latestVersion) {
            log.info("db", "Warning: Database version is newer than expected");
        } else {
            log.info("db", "Database patch is needed");

            try {
                this.backup(version);
            } catch (e) {
                log.error("db", e);
                log.error("db", "Unable to create a backup before patching the database. Please make sure you have enough space and permission.");
                process.exit(1);
            }

            // Try catch anything here, if gone wrong, restore the backup
            try {
                for (let i = version + 1; i <= this.latestVersion; i++) {
                    const sqlFile = `./db/patch${i}.sql`;
                    log.info("db", `Patching ${sqlFile}`);
                    await Database.importSQLFile(sqlFile);
                    log.info("db", `Patched ${sqlFile}`);
                    await setSetting("database_version", i);
                }
            } catch (ex) {
                await Database.close();

                log.error("db", ex);
                log.error("db", "Start Uptime-Kuma failed due to issue patching the database");
                log.error("db", "Please submit a bug report if you still encounter the problem after restart: https://github.com/louislam/uptime-kuma/issues");

                this.restore();
                process.exit(1);
            }
        }

        await this.patch2();
        await this.migrateNewStatusPage();
    }

    /**
     * Patch DB using new process
     * Call it from patch() only
     * @private
     * @returns {Promise<void>}
     */
    static async patch2() {
        log.info("db", "Database Patch 2.0 Process");
        let databasePatchedFiles = await setting("databasePatchedFiles");

        if (! databasePatchedFiles) {
            databasePatchedFiles = {};
        }

        log.debug("db", "Patched files:");
        log.debug("db", databasePatchedFiles);

        try {
            for (let sqlFilename in this.patchList) {
                await this.patch2Recursion(sqlFilename, databasePatchedFiles);
            }

            if (this.patched) {
                log.info("db", "Database Patched Successfully");
            }

        } catch (ex) {
            await Database.close();

            log.error("db", ex);
            log.error("db", "Start Uptime-Kuma failed due to issue patching the database");
            log.error("db", "Please submit the bug report if you still encounter the problem after restart: https://github.com/louislam/uptime-kuma/issues");

            this.restore();

            process.exit(1);
        }

        await setSetting("databasePatchedFiles", databasePatchedFiles);
    }

    /**
     * Migrate status page value in setting to "status_page" table
     * @returns {Promise<void>}
     */
    static async migrateNewStatusPage() {

        // Fix 1.13.0 empty slug bug
        await R.exec("UPDATE status_page SET slug = 'empty-slug-recover' WHERE TRIM(slug) = ''");

        let title = await setting("title");

        if (title) {
            console.log("Migrating Status Page");

            let statusPageCheck = await R.findOne("status_page", " slug = 'default' ");

            if (statusPageCheck !== null) {
                console.log("Migrating Status Page - Skip, default slug record is already existing");
                return;
            }

            let statusPage = R.dispense("status_page");
            statusPage.slug = "default";
            statusPage.title = title;
            statusPage.description = await setting("description");
            statusPage.icon = await setting("icon");
            statusPage.theme = await setting("statusPageTheme");
            statusPage.published = !!await setting("statusPagePublished");
            statusPage.search_engine_index = !!await setting("searchEngineIndex");
            statusPage.show_tags = !!await setting("statusPageTags");
            statusPage.password = null;

            if (!statusPage.title) {
                statusPage.title = "My Status Page";
            }

            if (!statusPage.icon) {
                statusPage.icon = "";
            }

            if (!statusPage.theme) {
                statusPage.theme = "light";
            }

            let id = await R.store(statusPage);

            await R.exec("UPDATE incident SET status_page_id = ? WHERE status_page_id IS NULL", [
                id
            ]);

            await R.exec("UPDATE [group] SET status_page_id = ? WHERE status_page_id IS NULL", [
                id
            ]);

            await R.exec("DELETE FROM setting WHERE type = 'statusPage'");

            // Migrate Entry Page if it is status page
            let entryPage = await setting("entryPage");

            if (entryPage === "statusPage") {
                await setSetting("entryPage", "statusPage-default", "general");
            }

            console.log("Migrating Status Page - Done");
        }

    }

    /**
     * Patch database using new patching process
     * Used it patch2() only
     * @private
     * @param sqlFilename
     * @param databasePatchedFiles
     * @returns {Promise<void>}
     */
    static async patch2Recursion(sqlFilename, databasePatchedFiles) {
        let value = this.patchList[sqlFilename];

        if (! value) {
            log.info("db", sqlFilename + " skip");
            return;
        }

        // Check if patched
        if (! databasePatchedFiles[sqlFilename]) {
            log.info("db", sqlFilename + " is not patched");

            if (value.parents) {
                log.info("db", sqlFilename + " need parents");
                for (let parentSQLFilename of value.parents) {
                    await this.patch2Recursion(parentSQLFilename, databasePatchedFiles);
                }
            }

            this.backup(dayjs().format("YYYYMMDDHHmmss"));

            log.info("db", sqlFilename + " is patching");
            this.patched = true;
            await this.importSQLFile("./db/" + sqlFilename);
            databasePatchedFiles[sqlFilename] = true;
            log.info("db", sqlFilename + " was patched successfully");

        } else {
            log.debug("db", sqlFilename + " is already patched, skip");
        }
    }

    /**
     * Load an SQL file and execute it
     * @param filename Filename of SQL file to import
     * @returns {Promise<void>}
     */
    static async importSQLFile(filename) {
        // Sadly, multi sql statements is not supported by many sqlite libraries, I have to implement it myself
        await R.getCell("SELECT 1");

        let text = fs.readFileSync(filename).toString();

        // Remove all comments (--)
        let lines = text.split("\n");
        lines = lines.filter((line) => {
            return ! line.startsWith("--");
        });

        // Split statements by semicolon
        // Filter out empty line
        text = lines.join("\n");

        let statements = text.split(";")
            .map((statement) => {
                return statement.trim();
            })
            .filter((statement) => {
                return statement !== "";
            });

        for (let statement of statements) {
            await R.exec(statement);
        }
    }

    /**
     * Aquire a direct connection to database
     * @returns {any}
     */
    static getBetterSQLite3Database() {
        return R.knex.client.acquireConnection();
    }

    /**
     * Special handle, because tarn.js throw a promise reject that cannot be caught
     * @returns {Promise<void>}
     */
    static async close() {
        const listener = (reason, p) => {
            Database.noReject = false;
        };
        process.addListener("unhandledRejection", listener);

        log.info("db", "Closing the database");

        while (true) {
            Database.noReject = true;
            await R.close();
            await sleep(2000);

            if (Database.noReject) {
                break;
            } else {
                log.info("db", "Waiting to close the database");
            }
        }
        log.info("db", "SQLite closed");

        process.removeListener("unhandledRejection", listener);
    }

    /**
     * One backup one time in this process.
     * Reset this.backupPath if you want to backup again
     * @param {string} version Version code of backup
     */
    static backup(version) {
        if (! this.backupPath) {
            log.info("db", "Backing up the database");
            this.backupPath = this.dataDir + "kuma.db.bak" + version;
            fs.copyFileSync(Database.path, this.backupPath);

            const shmPath = Database.path + "-shm";
            if (fs.existsSync(shmPath)) {
                this.backupShmPath = shmPath + ".bak" + version;
                fs.copyFileSync(shmPath, this.backupShmPath);
            }

            const walPath = Database.path + "-wal";
            if (fs.existsSync(walPath)) {
                this.backupWalPath = walPath + ".bak" + version;
                fs.copyFileSync(walPath, this.backupWalPath);
            }

            // Double confirm if all files actually backup
            if (!fs.existsSync(this.backupPath)) {
                throw new Error("Backup failed! " + this.backupPath);
            }

            if (fs.existsSync(shmPath)) {
                if (!fs.existsSync(this.backupShmPath)) {
                    throw new Error("Backup failed! " + this.backupShmPath);
                }
            }

            if (fs.existsSync(walPath)) {
                if (!fs.existsSync(this.backupWalPath)) {
                    throw new Error("Backup failed! " + this.backupWalPath);
                }
            }
        }
    }

    /** Restore from most recent backup */
    static restore() {
        if (this.backupPath) {
            log.error("db", "Patching the database failed!!! Restoring the backup");

            const shmPath = Database.path + "-shm";
            const walPath = Database.path + "-wal";

            // Make sure we have a backup to restore before deleting old db
            if (
                !fs.existsSync(this.backupPath)
                && !fs.existsSync(shmPath)
                && !fs.existsSync(walPath)
            ) {
                log.error("db", "Backup file not found! Leaving database in failed state.");
                process.exit(1);
            }

            // Delete patch failed db
            try {
                if (fs.existsSync(Database.path)) {
                    fs.unlinkSync(Database.path);
                }

                if (fs.existsSync(shmPath)) {
                    fs.unlinkSync(shmPath);
                }

                if (fs.existsSync(walPath)) {
                    fs.unlinkSync(walPath);
                }
            } catch (e) {
                log.error("db", "Restore failed; you may need to restore the backup manually");
                process.exit(1);
            }

            // Restore backup
            fs.copyFileSync(this.backupPath, Database.path);

            if (this.backupShmPath) {
                fs.copyFileSync(this.backupShmPath, shmPath);
            }

            if (this.backupWalPath) {
                fs.copyFileSync(this.backupWalPath, walPath);
            }

        } else {
            log.info("db", "Nothing to restore");
        }
    }

    /** Get the size of the database */
    static getSize() {
        log.debug("db", "Database.getSize()");
        let stats = fs.statSync(Database.path);
        log.debug("db", stats);
        return stats.size;
    }

    /**
     * Shrink the database
     * @returns {Promise<void>}
     */
    static async shrink() {
        await R.exec("VACUUM");
    }
}

module.exports = Database;<|MERGE_RESOLUTION|>--- conflicted
+++ resolved
@@ -69,11 +69,8 @@
         "patch-ping-packet-size.sql": true,
         "patch-maintenance-table2.sql": true,
         "patch-add-gamedig-monitor.sql": true,
-<<<<<<< HEAD
+        "patch-add-google-analytics-status-page-tag.sql": true,
         "patch-add-parent-monitor.sql": true,
-=======
-        "patch-add-google-analytics-status-page-tag.sql": true,
->>>>>>> fdc3b2d5
     };
 
     /**
