const fs = require("fs");
const { R } = require("redbean-node");
const { setSetting, setting } = require("./util-server");
const { debug, sleep } = require("../src/util");
const dayjs = require("dayjs");
const knex = require("knex");

/**
 * Database & App Data Folder
 */
class Database {

    static templatePath = "./db/kuma.db";

    /**
     * Data Dir (Default: ./data)
     */
    static dataDir;

    /**
     * User Upload Dir (Default: ./data/upload)
     */
    static uploadDir;

    static path;

    /**
     * @type {boolean}
     */
    static patched = false;

    /**
     * For Backup only
     */
    static backupPath = null;

    /**
     * Add patch filename in key
     * Values:
     *      true: Add it regardless of order
     *      false: Do nothing
     *      { parents: []}: Need parents before add it
     */
    static patchList = {
        "patch-setting-value-type.sql": true,
        "patch-improve-performance.sql": true,
        "patch-2fa.sql": true,
        "patch-add-retry-interval-monitor.sql": true,
        "patch-incident-table.sql": true,
        "patch-group-table.sql": true,
        "patch-monitor-push_token.sql": true,
        "patch-http-monitor-method-body-and-headers.sql": true,
        "patch-2fa-invalidate-used-token.sql": true,
        "patch-notification_sent_history.sql": true,
        "patch-monitor-basic-auth.sql": true,
<<<<<<< HEAD
        "patch-monitor-add-resend-interval.sql": true,
        "patch-heartbeat-add-last-notified-time.sql": true,
=======
        "patch-status-page.sql": true,
>>>>>>> be88351e
    }

    /**
     * The final version should be 10 after merged tag feature
     * @deprecated Use patchList for any new feature
     */
    static latestVersion = 10;

    static noReject = true;

    static init(args) {
        // Data Directory (must be end with "/")
        Database.dataDir = process.env.DATA_DIR || args["data-dir"] || "./data/";
        Database.path = Database.dataDir + "kuma.db";
        if (! fs.existsSync(Database.dataDir)) {
            fs.mkdirSync(Database.dataDir, { recursive: true });
        }

        Database.uploadDir = Database.dataDir + "upload/";

        if (! fs.existsSync(Database.uploadDir)) {
            fs.mkdirSync(Database.uploadDir, { recursive: true });
        }

        console.log(`Data Dir: ${Database.dataDir}`);
    }

    static async connect(testMode = false) {
        const acquireConnectionTimeout = 120 * 1000;

        const Dialect = require("knex/lib/dialects/sqlite3/index.js");
        Dialect.prototype._driver = () => require("@louislam/sqlite3");

        const knexInstance = knex({
            client: Dialect,
            connection: {
                filename: Database.path,
                acquireConnectionTimeout: acquireConnectionTimeout,
            },
            useNullAsDefault: true,
            pool: {
                min: 1,
                max: 1,
                idleTimeoutMillis: 120 * 1000,
                propagateCreateError: false,
                acquireTimeoutMillis: acquireConnectionTimeout,
            }
        });

        R.setup(knexInstance);

        if (process.env.SQL_LOG === "1") {
            R.debug(true);
        }

        // Auto map the model to a bean object
        R.freeze(true);
        await R.autoloadModels("./server/model");

        await R.exec("PRAGMA foreign_keys = ON");
        if (testMode) {
            // Change to MEMORY
            await R.exec("PRAGMA journal_mode = MEMORY");
        } else {
            // Change to WAL
            await R.exec("PRAGMA journal_mode = WAL");
        }
        await R.exec("PRAGMA cache_size = -12000");
        await R.exec("PRAGMA auto_vacuum = FULL");

        console.log("SQLite config:");
        console.log(await R.getAll("PRAGMA journal_mode"));
        console.log(await R.getAll("PRAGMA cache_size"));
        console.log("SQLite Version: " + await R.getCell("SELECT sqlite_version()"));
    }

    static async patch() {
        let version = parseInt(await setting("database_version"));

        if (! version) {
            version = 0;
        }

        console.info("Your database version: " + version);
        console.info("Latest database version: " + this.latestVersion);

        if (version === this.latestVersion) {
            console.info("Database patch not needed");
        } else if (version > this.latestVersion) {
            console.info("Warning: Database version is newer than expected");
        } else {
            console.info("Database patch is needed");

            this.backup(version);

            // Try catch anything here, if gone wrong, restore the backup
            try {
                for (let i = version + 1; i <= this.latestVersion; i++) {
                    const sqlFile = `./db/patch${i}.sql`;
                    console.info(`Patching ${sqlFile}`);
                    await Database.importSQLFile(sqlFile);
                    console.info(`Patched ${sqlFile}`);
                    await setSetting("database_version", i);
                }
            } catch (ex) {
                await Database.close();

                console.error(ex);
                console.error("Start Uptime-Kuma failed due to issue patching the database");
                console.error("Please submit a bug report if you still encounter the problem after restart: https://github.com/louislam/uptime-kuma/issues");

                this.restore();
                process.exit(1);
            }
        }

        await this.patch2();
        await this.migrateNewStatusPage();
    }

    /**
     * Call it from patch() only
     * @returns {Promise<void>}
     */
    static async patch2() {
        console.log("Database Patch 2.0 Process");
        let databasePatchedFiles = await setting("databasePatchedFiles");

        if (! databasePatchedFiles) {
            databasePatchedFiles = {};
        }

        debug("Patched files:");
        debug(databasePatchedFiles);

        try {
            for (let sqlFilename in this.patchList) {
                await this.patch2Recursion(sqlFilename, databasePatchedFiles);
            }

            if (this.patched) {
                console.log("Database Patched Successfully");
            }

        } catch (ex) {
            await Database.close();

            console.error(ex);
            console.error("Start Uptime-Kuma failed due to issue patching the database");
            console.error("Please submit the bug report if you still encounter the problem after restart: https://github.com/louislam/uptime-kuma/issues");

            this.restore();

            process.exit(1);
        }

        await setSetting("databasePatchedFiles", databasePatchedFiles);
    }

    /**
     * Migrate status page value in setting to "status_page" table
     * @returns {Promise<void>}
     */
    static async migrateNewStatusPage() {

        // Fix 1.13.0 empty slug bug
        await R.exec("UPDATE status_page SET slug = 'empty-slug-recover' WHERE TRIM(slug) = ''");

        let title = await setting("title");

        if (title) {
            console.log("Migrating Status Page");

            let statusPageCheck = await R.findOne("status_page", " slug = 'default' ");

            if (statusPageCheck !== null) {
                console.log("Migrating Status Page - Skip, default slug record is already existing");
                return;
            }

            let statusPage = R.dispense("status_page");
            statusPage.slug = "default";
            statusPage.title = title;
            statusPage.description = await setting("description");
            statusPage.icon = await setting("icon");
            statusPage.theme = await setting("statusPageTheme");
            statusPage.published = !!await setting("statusPagePublished");
            statusPage.search_engine_index = !!await setting("searchEngineIndex");
            statusPage.show_tags = !!await setting("statusPageTags");
            statusPage.password = null;

            if (!statusPage.title) {
                statusPage.title = "My Status Page";
            }

            if (!statusPage.icon) {
                statusPage.icon = "";
            }

            if (!statusPage.theme) {
                statusPage.theme = "light";
            }

            let id = await R.store(statusPage);

            await R.exec("UPDATE incident SET status_page_id = ? WHERE status_page_id IS NULL", [
                id
            ]);

            await R.exec("UPDATE [group] SET status_page_id = ? WHERE status_page_id IS NULL", [
                id
            ]);

            await R.exec("DELETE FROM setting WHERE type = 'statusPage'");

            // Migrate Entry Page if it is status page
            let entryPage = await setting("entryPage");

            if (entryPage === "statusPage") {
                await setSetting("entryPage", "statusPage-default", "general");
            }

            console.log("Migrating Status Page - Done");
        }

    }

    /**
     * Used it patch2() only
     * @param sqlFilename
     * @param databasePatchedFiles
     */
    static async patch2Recursion(sqlFilename, databasePatchedFiles) {
        let value = this.patchList[sqlFilename];

        if (! value) {
            console.log(sqlFilename + " skip");
            return;
        }

        // Check if patched
        if (! databasePatchedFiles[sqlFilename]) {
            console.log(sqlFilename + " is not patched");

            if (value.parents) {
                console.log(sqlFilename + " need parents");
                for (let parentSQLFilename of value.parents) {
                    await this.patch2Recursion(parentSQLFilename, databasePatchedFiles);
                }
            }

            this.backup(dayjs().format("YYYYMMDDHHmmss"));

            console.log(sqlFilename + " is patching");
            this.patched = true;
            await this.importSQLFile("./db/" + sqlFilename);
            databasePatchedFiles[sqlFilename] = true;
            console.log(sqlFilename + " was patched successfully");

        } else {
            debug(sqlFilename + " is already patched, skip");
        }
    }

    /**
     * Sadly, multi sql statements is not supported by many sqlite libraries, I have to implement it myself
     * @param filename
     * @returns {Promise<void>}
     */
    static async importSQLFile(filename) {

        await R.getCell("SELECT 1");

        let text = fs.readFileSync(filename).toString();

        // Remove all comments (--)
        let lines = text.split("\n");
        lines = lines.filter((line) => {
            return ! line.startsWith("--");
        });

        // Split statements by semicolon
        // Filter out empty line
        text = lines.join("\n");

        let statements = text.split(";")
            .map((statement) => {
                return statement.trim();
            })
            .filter((statement) => {
                return statement !== "";
            });

        for (let statement of statements) {
            await R.exec(statement);
        }
    }

    static getBetterSQLite3Database() {
        return R.knex.client.acquireConnection();
    }

    /**
     * Special handle, because tarn.js throw a promise reject that cannot be caught
     * @returns {Promise<void>}
     */
    static async close() {
        const listener = (reason, p) => {
            Database.noReject = false;
        };
        process.addListener("unhandledRejection", listener);

        console.log("Closing the database");

        while (true) {
            Database.noReject = true;
            await R.close();
            await sleep(2000);

            if (Database.noReject) {
                break;
            } else {
                console.log("Waiting to close the database");
            }
        }
        console.log("SQLite closed");

        process.removeListener("unhandledRejection", listener);
    }

    /**
     * One backup one time in this process.
     * Reset this.backupPath if you want to backup again
     * @param version
     */
    static backup(version) {
        if (! this.backupPath) {
            console.info("Backing up the database");
            this.backupPath = this.dataDir + "kuma.db.bak" + version;
            fs.copyFileSync(Database.path, this.backupPath);

            const shmPath = Database.path + "-shm";
            if (fs.existsSync(shmPath)) {
                this.backupShmPath = shmPath + ".bak" + version;
                fs.copyFileSync(shmPath, this.backupShmPath);
            }

            const walPath = Database.path + "-wal";
            if (fs.existsSync(walPath)) {
                this.backupWalPath = walPath + ".bak" + version;
                fs.copyFileSync(walPath, this.backupWalPath);
            }
        }
    }

    /**
     *
     */
    static restore() {
        if (this.backupPath) {
            console.error("Patching the database failed!!! Restoring the backup");

            const shmPath = Database.path + "-shm";
            const walPath = Database.path + "-wal";

            // Delete patch failed db
            try {
                if (fs.existsSync(Database.path)) {
                    fs.unlinkSync(Database.path);
                }

                if (fs.existsSync(shmPath)) {
                    fs.unlinkSync(shmPath);
                }

                if (fs.existsSync(walPath)) {
                    fs.unlinkSync(walPath);
                }
            } catch (e) {
                console.log("Restore failed; you may need to restore the backup manually");
                process.exit(1);
            }

            // Restore backup
            fs.copyFileSync(this.backupPath, Database.path);

            if (this.backupShmPath) {
                fs.copyFileSync(this.backupShmPath, shmPath);
            }

            if (this.backupWalPath) {
                fs.copyFileSync(this.backupWalPath, walPath);
            }

        } else {
            console.log("Nothing to restore");
        }
    }

    static getSize() {
        debug("Database.getSize()");
        let stats = fs.statSync(Database.path);
        debug(stats);
        return stats.size;
    }

    static async shrink() {
        await R.exec("VACUUM");
    }
}

module.exports = Database;<|MERGE_RESOLUTION|>--- conflicted
+++ resolved
@@ -53,12 +53,9 @@
         "patch-2fa-invalidate-used-token.sql": true,
         "patch-notification_sent_history.sql": true,
         "patch-monitor-basic-auth.sql": true,
-<<<<<<< HEAD
+        "patch-status-page.sql": true,
         "patch-monitor-add-resend-interval.sql": true,
         "patch-heartbeat-add-last-notified-time.sql": true,
-=======
-        "patch-status-page.sql": true,
->>>>>>> be88351e
     }
 
     /**
