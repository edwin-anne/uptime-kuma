--- conflicted
+++ resolved
@@ -6,13 +6,8 @@
 dayjs.extend(timezone);
 const axios = require("axios");
 const { Prometheus } = require("../prometheus");
-<<<<<<< HEAD
-const { debug, UP, DOWN, PENDING, flipStatus, TimeLogger } = require("../../src/util");
+const { log, UP, DOWN, PENDING, flipStatus, TimeLogger } = require("../../src/util");
 const { tcping, ping, dnsResolve, checkCertificate, checkStatusCode, getTotalClientInRoom, setting, errorLog, mqttAsync } = require("../util-server");
-=======
-const { log, UP, DOWN, PENDING, flipStatus, TimeLogger } = require("../../src/util");
-const { tcping, ping, dnsResolve, checkCertificate, checkStatusCode, getTotalClientInRoom, setting, errorLog } = require("../util-server");
->>>>>>> 2e341413
 const { R } = require("redbean-node");
 const { BeanModel } = require("redbean-node/dist/bean-model");
 const { Notification } = require("../notification");
@@ -214,13 +209,6 @@
                             ...(this.headers ? JSON.parse(this.headers) : {}),
                             ...(basicAuthHeader),
                         },
-<<<<<<< HEAD
-                        httpsAgent: new https.Agent({
-                            maxCachedSessions: 0,      // Use Custom agent to disable session reuse (https://github.com/nodejs/node/issues/3940)
-                            rejectUnauthorized: !this.getIgnoreTls(),
-                        }),
-=======
->>>>>>> 2e341413
                         maxRedirects: this.maxredirects,
                         validateStatus: (status) => {
                             return checkStatusCode(status, this.getAcceptedStatuscodes());
@@ -498,21 +486,8 @@
 
             previousBeat = bean;
 
-<<<<<<< HEAD
-            if (!this.isStop) {
-
-                if (demoMode) {
-                    if (beatInterval < 20) {
-                        console.log("beat interval too low, reset to 20s");
-                        beatInterval = 20;
-                    }
-                }
-
-                debug(`[${this.name}] SetTimeout for next check.`);
-=======
             if (! this.isStop) {
                 log.debug("monitor", `[${this.name}] SetTimeout for next check.`);
->>>>>>> 2e341413
                 this.heartbeatInterval = setTimeout(safeBeat, beatInterval * 1000);
             } else {
                 log.info("monitor", `[${this.name}] isStop = true, no next check.`);
@@ -528,13 +503,8 @@
                 errorLog(e, false);
                 log.error("monitor", "Please report to https://github.com/louislam/uptime-kuma/issues");
 
-<<<<<<< HEAD
-                if (!this.isStop) {
-                    console.log("Try to restart the monitor");
-=======
                 if (! this.isStop) {
                     log.info("monitor", "Try to restart the monitor");
->>>>>>> 2e341413
                     this.heartbeatInterval = setTimeout(safeBeat, this.interval * 1000);
                 }
             }
