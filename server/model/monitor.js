--- conflicted
+++ resolved
@@ -152,9 +152,6 @@
                     // Do not do any queries/high loading things before the "bean.ping"
                     let startTime = dayjs().valueOf();
 
-<<<<<<< HEAD
-                    log_debug("monitor", `[${this.name}] Prepare Options for axios`);
-=======
                     // HTTP basic auth
                     let basicAuthHeader = {};
                     if (this.basic_auth_user) {
@@ -163,9 +160,8 @@
                         };
                     }
 
-                    debug(`[${this.name}] Prepare Options for axios`);
-
->>>>>>> 40cb22e6
+                    log_debug("monitor", `[${this.name}] Prepare Options for axios`);
+
                     const options = {
                         url: this.url,
                         method: (this.method || "get").toLowerCase(),
