const { MonitorType } = require("./monitor-type");
const { chromium } = require("playwright-core");
const { UP, log } = require("../../src/util");
const { Settings } = require("../settings");
const commandExistsSync = require("command-exists").sync;
const childProcess = require("child_process");
const path = require("path");
const Database = require("../database");
const jwt = require("jsonwebtoken");
const config = require("../config");
const { RemoteBrowser } = require("../remote-browser");

/**
 * Cached instance of a browser
 * @type {import ("playwright-core").Browser}
 */
let browser = null;

let allowedList = [];
let lastAutoDetectChromeExecutable = null;

if (process.platform === "win32") {
    allowedList.push(process.env.LOCALAPPDATA + "\\Google\\Chrome\\Application\\chrome.exe");
    allowedList.push(process.env.PROGRAMFILES + "\\Google\\Chrome\\Application\\chrome.exe");
    allowedList.push(process.env["ProgramFiles(x86)"] + "\\Google\\Chrome\\Application\\chrome.exe");

    // Allow Chromium too
    allowedList.push(process.env.LOCALAPPDATA + "\\Chromium\\Application\\chrome.exe");
    allowedList.push(process.env.PROGRAMFILES + "\\Chromium\\Application\\chrome.exe");
    allowedList.push(process.env["ProgramFiles(x86)"] + "\\Chromium\\Application\\chrome.exe");

    // Allow MS Edge
    allowedList.push(process.env["ProgramFiles(x86)"] + "\\Microsoft\\Edge\\Application\\msedge.exe");

    // For Loop A to Z
    for (let i = 65; i <= 90; i++) {
        let drive = String.fromCharCode(i);
        allowedList.push(drive + ":\\Program Files\\Google\\Chrome\\Application\\chrome.exe");
        allowedList.push(drive + ":\\Program Files (x86)\\Google\\Chrome\\Application\\chrome.exe");
    }

} else if (process.platform === "linux") {
    allowedList = [
        "chromium",
        "chromium-browser",
        "google-chrome",

        "/usr/bin/chromium",
        "/usr/bin/chromium-browser",
        "/usr/bin/google-chrome",
        "/snap/bin/chromium",           // Ubuntu
    ];
} else if (process.platform === "darwin") {
    allowedList = [
        "/Applications/Google Chrome.app/Contents/MacOS/Google Chrome",
        "/Applications/Chromium.app/Contents/MacOS/Chromium",
    ];
}

/**
 * Is the executable path allowed?
 * @param {string} executablePath Path to executable
 * @returns {Promise<boolean>} The executable is allowed?
 */
async function isAllowedChromeExecutable(executablePath) {
    console.log(config.args);
    if (config.args["allow-all-chrome-exec"] || process.env.UPTIME_KUMA_ALLOW_ALL_CHROME_EXEC === "1") {
        return true;
    }

    // Check if the executablePath is in the list of allowed executables
    return allowedList.includes(executablePath);
}

/**
 * Get the current instance of the browser. If there isn't one, create
 * it.
<<<<<<< HEAD
 * @returns {Promise<Browser>} The browser
=======
 * @returns {Promise<import ("playwright-core").Browser>} The browser
>>>>>>> 2778929f
 */
async function getBrowser() {
    if (browser && browser.isConnected()) {
        return browser;
    } else {
        let executablePath = await Settings.get("chromeExecutable");

        executablePath = await prepareChromeExecutable(executablePath);

        browser = await chromium.launch({
            //headless: false,
            executablePath,
        });

        return browser;
    }
}

/**
 * Get the current instance of the browser. If there isn't one, create it
 * @param {integer} remoteBrowserID Path to executable
 * @param {integer} userId User ID
 * @returns {Promise<Browser>} The browser
 */
async function getRemoteBrowser(remoteBrowserID, userId) {
    let remoteBrowser = await RemoteBrowser.get(remoteBrowserID, userId);
    log.debug("MONITOR", `Using remote browser: ${remoteBrowser.name} (${remoteBrowser.id})`);
    browser = await chromium.connect(remoteBrowser.url);
    return browser;
}

/**
 * Prepare the chrome executable path
 * @param {string} executablePath Path to chrome executable
 * @returns {Promise<string>} Executable path
 */
async function prepareChromeExecutable(executablePath) {
    // Special code for using the playwright_chromium
    if (typeof executablePath === "string" && executablePath.toLocaleLowerCase() === "#playwright_chromium") {
        // Set to undefined = use playwright_chromium
        executablePath = undefined;
    } else if (!executablePath) {
        if (process.env.UPTIME_KUMA_IS_CONTAINER) {
            executablePath = "/usr/bin/chromium";

            // Install chromium in container via apt install
            if ( !commandExistsSync(executablePath)) {
                await new Promise((resolve, reject) => {
                    log.info("Chromium", "Installing Chromium...");
                    let child = childProcess.exec("apt update && apt --yes --no-install-recommends install chromium fonts-indic fonts-noto fonts-noto-cjk");

                    // On exit
                    child.on("exit", (code) => {
                        log.info("Chromium", "apt install chromium exited with code " + code);

                        if (code === 0) {
                            log.info("Chromium", "Installed Chromium");
                            let version = childProcess.execSync(executablePath + " --version").toString("utf8");
                            log.info("Chromium", "Chromium version: " + version);
                            resolve();
                        } else if (code === 100) {
                            reject(new Error("Installing Chromium, please wait..."));
                        } else {
                            reject(new Error("apt install chromium failed with code " + code));
                        }
                    });
                });
            }

        } else {
            executablePath = findChrome(allowedList);
        }
    } else {
        // User specified a path
        // Check if the executablePath is in the list of allowed
        if (!await isAllowedChromeExecutable(executablePath)) {
            throw new Error("This Chromium executable path is not allowed by default. If you are sure this is safe, please add an environment variable UPTIME_KUMA_ALLOW_ALL_CHROME_EXEC=1 to allow it.");
        }
    }
    return executablePath;
}

/**
 * Find the chrome executable
 * @param {any[]} executables Executables to search through
 * @returns {any} Executable
 * @throws Could not find executable
 */
function findChrome(executables) {
    // Use the last working executable, so we don't have to search for it again
    if (lastAutoDetectChromeExecutable) {
        if (commandExistsSync(lastAutoDetectChromeExecutable)) {
            return lastAutoDetectChromeExecutable;
        }
    }

    for (let executable of executables) {
        if (commandExistsSync(executable)) {
            lastAutoDetectChromeExecutable = executable;
            return executable;
        }
    }
    throw new Error("Chromium not found, please specify Chromium executable path in the settings page.");
}

/**
 * Reset chrome
 * @returns {Promise<void>}
 */
async function resetChrome() {
    if (browser) {
        await browser.close();
        browser = null;
    }
}

/**
 * Test if the chrome executable is valid and return the version
 * @param {string} executablePath Path to executable
 * @returns {Promise<string>} Chrome version
 */
async function testChrome(executablePath) {
    try {
        executablePath = await prepareChromeExecutable(executablePath);

        log.info("Chromium", "Testing Chromium executable: " + executablePath);

        const browser = await chromium.launch({
            executablePath,
        });
        const version = browser.version();
        await browser.close();
        return version;
    } catch (e) {
        throw new Error(e.message);
    }
}
// test remote browser
/**
 * @param {string} remoteBrowserURL Remote Browser URL
 * @returns {Promise<boolean>} Returns if connection worked
 */
async function testRemoteBrowser(remoteBrowserURL) {
    try {
        const browser = await chromium.connect(remoteBrowserURL);
        browser.version();
        await browser.close();
        return true;
    } catch (e) {
        throw new Error(e.message);
    }
}
class RealBrowserMonitorType extends MonitorType {

    name = "real-browser";

    /**
     * @inheritdoc
     */
    async check(monitor, heartbeat, server) {
        const browser = monitor.remote_browser ? await getRemoteBrowser(monitor.remote_browser, monitor.user_id) : await getBrowser();
        const context = await browser.newContext();
        const page = await context.newPage();

        const res = await page.goto(monitor.url, {
            waitUntil: "networkidle",
            timeout: monitor.interval * 1000 * 0.8,
        });

        let filename = jwt.sign(monitor.id, server.jwtSecret) + ".png";

        await page.screenshot({
            path: path.join(Database.screenshotDir, filename),
        });

        await context.close();

        if (res.status() >= 200 && res.status() < 400) {
            heartbeat.status = UP;
            heartbeat.msg = res.status();

            const timing = res.request().timing();
            heartbeat.ping = timing.responseEnd;
        } else {
            throw new Error(res.status() + "");
        }
    }
}

module.exports = {
    RealBrowserMonitorType,
    testChrome,
    resetChrome,
    testRemoteBrowser,
};<|MERGE_RESOLUTION|>--- conflicted
+++ resolved
@@ -75,11 +75,7 @@
 /**
  * Get the current instance of the browser. If there isn't one, create
  * it.
-<<<<<<< HEAD
- * @returns {Promise<Browser>} The browser
-=======
  * @returns {Promise<import ("playwright-core").Browser>} The browser
->>>>>>> 2778929f
  */
 async function getBrowser() {
     if (browser && browser.isConnected()) {
