--- conflicted
+++ resolved
@@ -72,14 +72,9 @@
                     finalData = data;
                 }
 
-<<<<<<< HEAD
-                await axios.post(notification.webhookURL, finalData, config)
-                return true;
-=======
                 let res = await axios.post(notification.webhookURL, finalData, config)
                 return okMsg;
 
->>>>>>> a64ce814
             } catch (error) {
                 throwGeneralAxiosError(error)
             }
@@ -121,14 +116,8 @@
                   ]
                 }]
               }
-<<<<<<< HEAD
-
-              await axios.post(notification.discordWebhookUrl, data)
-              return true;
-=======
               let res = await axios.post(notification.discordWebhookUrl, data)
               return okMsg;
->>>>>>> a64ce814
             } catch(error) {
               throwGeneralAxiosError(error)
             }
@@ -142,13 +131,8 @@
             };
             let config = {};
 
-<<<<<<< HEAD
-            await axios.post(notification.signalURL, data, config)
-            return true;
-=======
             let res = await axios.post(notification.signalURL, data, config)
             return okMsg;
->>>>>>> a64ce814
         } catch (error) {
               throwGeneralAxiosError(error)
         }
@@ -157,13 +141,8 @@
             try {
                 if (heartbeatJSON == null) {
                     let data = {'text': "Uptime Kuma Slack testing successful.", 'channel': notification.slackchannel, 'username': notification.slackusername, 'icon_emoji': notification.slackiconemo}
-<<<<<<< HEAD
-                    await axios.post(notification.slackwebhookURL, data)
-                    return true;
-=======
                     let res = await axios.post(notification.slackwebhookURL, data)
                     return okMsg;
->>>>>>> a64ce814
                 }
 
                 const time = heartbeatJSON["time"];
@@ -207,13 +186,8 @@
                             }
                         ]
                     }
-<<<<<<< HEAD
-                await axios.post(notification.slackwebhookURL, data)
-                return true;
-=======
                 let res = await axios.post(notification.slackwebhookURL, data)
                 return okMsg;
->>>>>>> a64ce814
             } catch (error) {
                 throwGeneralAxiosError(error)
             }
