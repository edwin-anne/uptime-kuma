const express = require("express");
const https = require("https");
const fs = require("fs");
const http = require("http");
const { Server } = require("socket.io");
const { R } = require("redbean-node");
const { log, isDev } = require("../src/util");
const Database = require("./database");
const util = require("util");
const { Settings } = require("./settings");
const dayjs = require("dayjs");
const childProcessAsync = require("promisify-child-process");
const path = require("path");
<<<<<<< HEAD
const axios = require("axios");
=======
const { isSSL, sslKey, sslCert, sslKeyPassphrase } = require("./config");
>>>>>>> 621419e4
// DO NOT IMPORT HERE IF THE MODULES USED `UptimeKumaServer.getInstance()`, put at the bottom of this file instead.

/**
 * `module.exports` (alias: `server`) should be inside this class, in order to avoid circular dependency issue.
 * @type {UptimeKumaServer}
 */
class UptimeKumaServer {
    /**
     * Current server instance
     * @type {UptimeKumaServer}
     */
    static instance = null;

    /**
     * Main monitor list
     * @type {{}}
     */
    monitorList = {};

    /**
     * Main maintenance list
     * @type {{}}
     */
    maintenanceList = {};

    entryPage = "dashboard";
    app = undefined;
    httpServer = undefined;
    io = undefined;

    /**
     * Cache Index HTML
     * @type {string}
     */
    indexHTML = "";

    /**
     * @type {{}}
     */
    static monitorTypeList = {

    };

    /**
     * Use for decode the auth object
     * @type {null}
     */
    jwtSecret = null;

<<<<<<< HEAD
    /**
     * Get the current instance of the server if it exists, otherwise
     * create a new instance.
     * @param {object} args Arguments to pass to instance constructor
     * @returns {UptimeKumaServer} Server instance
     */
    static getInstance(args) {
=======
    static getInstance() {
>>>>>>> 621419e4
        if (UptimeKumaServer.instance == null) {
            UptimeKumaServer.instance = new UptimeKumaServer();
        }
        return UptimeKumaServer.instance;
    }

<<<<<<< HEAD
    /**
     * @param {object} args Arguments to initialise server with
     */
    constructor(args) {
        // SSL
        const sslKey = args["ssl-key"] || process.env.UPTIME_KUMA_SSL_KEY || process.env.SSL_KEY || undefined;
        const sslCert = args["ssl-cert"] || process.env.UPTIME_KUMA_SSL_CERT || process.env.SSL_CERT || undefined;
        const sslKeyPassphrase = args["ssl-key-passphrase"] || process.env.UPTIME_KUMA_SSL_KEY_PASSPHRASE || process.env.SSL_KEY_PASSPHRASE || undefined;

        // Set axios default user-agent to Uptime-Kuma/version
        axios.defaults.headers.common["User-Agent"] = this.getUserAgent();

        // Set default axios timeout to 5 minutes instead of infinity
        axios.defaults.timeout = 300 * 1000;

=======
    constructor() {
>>>>>>> 621419e4
        log.info("server", "Creating express and socket.io instance");
        this.app = express();
        if (isSSL) {
            log.info("server", "Server Type: HTTPS");
            this.httpServer = https.createServer({
                key: fs.readFileSync(sslKey),
                cert: fs.readFileSync(sslCert),
                passphrase: sslKeyPassphrase,
            }, this.app);
        } else {
            log.info("server", "Server Type: HTTP");
            this.httpServer = http.createServer(this.app);
        }

        try {
            this.indexHTML = fs.readFileSync("./dist/index.html").toString();
        } catch (e) {
            // "dist/index.html" is not necessary for development
            if (process.env.NODE_ENV !== "development") {
                log.error("server", "Error: Cannot find 'dist/index.html', did you install correctly?");
                process.exit(1);
            }
        }

        // Set Monitor Types
        UptimeKumaServer.monitorTypeList["real-browser"] = new RealBrowserMonitorType();
        UptimeKumaServer.monitorTypeList["tailscale-ping"] = new TailscalePing();
        UptimeKumaServer.monitorTypeList["dns"] = new DnsMonitorType();
        UptimeKumaServer.monitorTypeList["mqtt"] = new MqttMonitorType();

        this.io = new Server(this.httpServer, {
            allowRequest: (req, callback) => {
                let isOriginValid = true;
                const bypass = isDev || process.env.UPTIME_KUMA_WS_ORIGIN_CHECK === "bypass";

                if (!bypass) {
                    let host = req.headers.host;

                    // If this is set, it means the request is from the browser
                    let origin = req.headers.origin;

                    // If this is from the browser, check if the origin is allowed
                    if (origin) {
                        try {
                            let originURL = new URL(origin);

                            if (host !== originURL.host) {
                                isOriginValid = false;
                                log.error("auth", `Origin (${origin}) does not match host (${host}), IP: ${req.socket.remoteAddress}`);
                            }
                        } catch (e) {
                            // Invalid origin url, probably not from browser
                            isOriginValid = false;
                            log.error("auth", `Invalid origin url (${origin}), IP: ${req.socket.remoteAddress}`);
                        }
                    } else {
                        log.info("auth", `Origin is not set, IP: ${req.socket.remoteAddress}`);
                    }
                } else {
                    log.debug("auth", "Origin check is bypassed");
                }

                callback(null, isOriginValid);
            }
        });
    }

    /**
     * Initialise app after the database has been set up
     * @returns {Promise<void>}
     */
    async initAfterDatabaseReady() {
        // Static
        this.app.use("/screenshots", express.static(Database.screenshotDir));

        process.env.TZ = await this.getTimezone();
        dayjs.tz.setDefault(process.env.TZ);
        log.debug("DEBUG", "Timezone: " + process.env.TZ);
        log.debug("DEBUG", "Current Time: " + dayjs.tz().format());

        await this.loadMaintenanceList();
    }

    /**
     * Send list of monitors to client
     * @param {Socket} socket Socket to send list on
     * @returns {object} List of monitors
     */
    async sendMonitorList(socket) {
        let list = await this.getMonitorJSONList(socket.userID);
        this.io.to(socket.userID).emit("monitorList", list);
        return list;
    }

    /**
     * Get a list of monitors for the given user.
     * @param {string} userID - The ID of the user to get monitors for.
     * @returns {Promise<object>} A promise that resolves to an object with monitor IDs as keys and monitor objects as values.
     *
     * Generated by Trelent
     */
    async getMonitorJSONList(userID) {
        let result = {};

        let monitorList = await R.find("monitor", " user_id = ? ORDER BY weight DESC, name", [
            userID,
        ]);

        for (let monitor of monitorList) {
            result[monitor.id] = await monitor.toJSON();
        }

        return result;
    }

    /**
     * Send maintenance list to client
     * @param {Socket} socket Socket.io instance to send to
     * @returns {object} Maintenance list
     */
    async sendMaintenanceList(socket) {
        return await this.sendMaintenanceListByUserID(socket.userID);
    }

    /**
     * Send list of maintenances to user
     * @param {number} userID User to send list to
     * @returns {object} Maintenance list
     */
    async sendMaintenanceListByUserID(userID) {
        let list = await this.getMaintenanceJSONList(userID);
        this.io.to(userID).emit("maintenanceList", list);
        return list;
    }

    /**
     * Get a list of maintenances for the given user.
     * @param {string} userID - The ID of the user to get maintenances for.
     * @returns {Promise<object>} A promise that resolves to an object with maintenance IDs as keys and maintenances objects as values.
     */
    async getMaintenanceJSONList(userID) {
        let result = {};
        for (let maintenanceID in this.maintenanceList) {
            result[maintenanceID] = await this.maintenanceList[maintenanceID].toJSON();
        }
        return result;
    }

    /**
     * Load maintenance list and run
     * @param {any} userID Unused
     * @returns {Promise<void>}
     */
    async loadMaintenanceList(userID) {
        let maintenanceList = await R.findAll("maintenance", " ORDER BY end_date DESC, title", [

        ]);

        for (let maintenance of maintenanceList) {
            this.maintenanceList[maintenance.id] = maintenance;
            maintenance.run(this);
        }
    }

    /**
     * Retrieve a specific maintenance
     * @param {number} maintenanceID ID of maintenance to retrieve
     * @returns {(object|null)} Maintenance if it exists
     */
    getMaintenance(maintenanceID) {
        if (this.maintenanceList[maintenanceID]) {
            return this.maintenanceList[maintenanceID];
        }
        return null;
    }

    /**
     * Write error to log file
     * @param {any} error The error to write
     * @param {boolean} outputToConsole Should the error also be output to console?
     * @returns {void}
     */
    static errorLog(error, outputToConsole = true) {
        const errorLogStream = fs.createWriteStream(path.join(Database.dataDir, "/error.log"), {
            flags: "a"
        });

        errorLogStream.on("error", () => {
            log.info("", "Cannot write to error.log");
        });

        if (errorLogStream) {
            const dateTime = R.isoDateTime();
            errorLogStream.write(`[${dateTime}] ` + util.format(error) + "\n");

            if (outputToConsole) {
                console.error(error);
            }
        }

        errorLogStream.end();
    }

    /**
     * Get the IP of the client connected to the socket
     * @param {Socket} socket Socket to query
     * @returns {string} IP of client
     */
    async getClientIP(socket) {
        let clientIP = socket.client.conn.remoteAddress;

        if (clientIP === undefined) {
            clientIP = "";
        }

        if (await Settings.get("trustProxy")) {
            const forwardedFor = socket.client.conn.request.headers["x-forwarded-for"];

            return (typeof forwardedFor === "string" ? forwardedFor.split(",")[0].trim() : null)
                || socket.client.conn.request.headers["x-real-ip"]
                || clientIP.replace(/^::ffff:/, "");
        } else {
            return clientIP.replace(/^::ffff:/, "");
        }
    }

    /**
     * Attempt to get the current server timezone
     * If this fails, fall back to environment variables and then make a
     * guess.
     * @returns {Promise<string>} Current timezone
     */
    async getTimezone() {
        // From process.env.TZ
        try {
            if (process.env.TZ) {
                this.checkTimezone(process.env.TZ);
                return process.env.TZ;
            }
        } catch (e) {
            log.warn("timezone", e.message + " in process.env.TZ");
        }

        let timezone = await Settings.get("serverTimezone");

        // From Settings
        try {
            log.debug("timezone", "Using timezone from settings: " + timezone);
            if (timezone) {
                this.checkTimezone(timezone);
                return timezone;
            }
        } catch (e) {
            log.warn("timezone", e.message + " in settings");
        }

        // Guess
        try {
            let guess = dayjs.tz.guess();
            log.debug("timezone", "Guessing timezone: " + guess);
            if (guess) {
                this.checkTimezone(guess);
                return guess;
            } else {
                return "UTC";
            }
        } catch (e) {
            // Guess failed, fall back to UTC
            log.debug("timezone", "Guessed an invalid timezone. Use UTC as fallback");
            return "UTC";
        }
    }

    /**
     * Get the current offset
     * @returns {string} Time offset
     */
    getTimezoneOffset() {
        return dayjs().format("Z");
    }

    /**
     * Throw an error if the timezone is invalid
     * @param {string} timezone Timezone to test
     * @returns {void}
     * @throws The timezone is invalid
     */
    checkTimezone(timezone) {
        try {
            dayjs.utc("2013-11-18 11:55").tz(timezone).format();
        } catch (e) {
            throw new Error("Invalid timezone:" + timezone);
        }
    }

    /**
     * Set the current server timezone and environment variables
     * @param {string} timezone Timezone to set
     * @returns {Promise<void>}
     */
    async setTimezone(timezone) {
        this.checkTimezone(timezone);
        await Settings.set("serverTimezone", timezone, "general");
        process.env.TZ = timezone;
        dayjs.tz.setDefault(timezone);
    }

    /**
     * TODO: Listen logic should be moved to here
     * @returns {Promise<void>}
     */
    async start() {
        let enable = await Settings.get("nscd");

        if (enable || enable === null) {
            await this.startNSCDServices();
        }
    }

    /**
     * Stop the server
     * @returns {Promise<void>}
     */
    async stop() {
        let enable = await Settings.get("nscd");

        if (enable || enable === null) {
            await this.stopNSCDServices();
        }
    }

    /**
     * Start all system services (e.g. nscd)
     * For now, only used in Docker
     * @returns {void}
     */
    async startNSCDServices() {
        if (process.env.UPTIME_KUMA_IS_CONTAINER) {
            try {
                log.info("services", "Starting nscd");
                await childProcessAsync.exec("sudo service nscd start");
            } catch (e) {
                log.info("services", "Failed to start nscd");
            }
        }
    }

    /**
     * Stop all system services
     * @returns {void}
     */
    async stopNSCDServices() {
        if (process.env.UPTIME_KUMA_IS_CONTAINER) {
            try {
                log.info("services", "Stopping nscd");
                await childProcessAsync.exec("sudo service nscd stop");
            } catch (e) {
                log.info("services", "Failed to stop nscd");
            }
        }
    }

    /**
<<<<<<< HEAD
     * Default User-Agent when making HTTP requests
     * @returns {string} User-Agent
     */
    getUserAgent() {
        return "Uptime-Kuma/" + require("../package.json").version;
=======
     * Force connected sockets of a user to refresh and disconnect.
     * Used for resetting password.
     * @param {string} userID
     * @param {string?} currentSocketID
     */
    disconnectAllSocketClients(userID, currentSocketID = undefined) {
        for (const socket of this.io.sockets.sockets.values()) {
            if (socket.userID === userID && socket.id !== currentSocketID) {
                try {
                    socket.emit("refresh");
                    socket.disconnect();
                } catch (e) {

                }
            }
        }
>>>>>>> 621419e4
    }
}

module.exports = {
    UptimeKumaServer
};

// Must be at the end to avoid circular dependencies
const { RealBrowserMonitorType } = require("./monitor-types/real-browser-monitor-type");
const { TailscalePing } = require("./monitor-types/tailscale-ping");
const { DnsMonitorType } = require("./monitor-types/dns");
const { MqttMonitorType } = require("./monitor-types/mqtt");<|MERGE_RESOLUTION|>--- conflicted
+++ resolved
@@ -11,11 +11,8 @@
 const dayjs = require("dayjs");
 const childProcessAsync = require("promisify-child-process");
 const path = require("path");
-<<<<<<< HEAD
 const axios = require("axios");
-=======
 const { isSSL, sslKey, sslCert, sslKeyPassphrase } = require("./config");
->>>>>>> 621419e4
 // DO NOT IMPORT HERE IF THE MODULES USED `UptimeKumaServer.getInstance()`, put at the bottom of this file instead.
 
 /**
@@ -65,28 +62,23 @@
      */
     jwtSecret = null;
 
-<<<<<<< HEAD
     /**
      * Get the current instance of the server if it exists, otherwise
      * create a new instance.
      * @param {object} args Arguments to pass to instance constructor
      * @returns {UptimeKumaServer} Server instance
      */
-    static getInstance(args) {
-=======
     static getInstance() {
->>>>>>> 621419e4
         if (UptimeKumaServer.instance == null) {
             UptimeKumaServer.instance = new UptimeKumaServer();
         }
         return UptimeKumaServer.instance;
     }
 
-<<<<<<< HEAD
     /**
      * @param {object} args Arguments to initialise server with
      */
-    constructor(args) {
+    constructor() {
         // SSL
         const sslKey = args["ssl-key"] || process.env.UPTIME_KUMA_SSL_KEY || process.env.SSL_KEY || undefined;
         const sslCert = args["ssl-cert"] || process.env.UPTIME_KUMA_SSL_CERT || process.env.SSL_CERT || undefined;
@@ -98,9 +90,6 @@
         // Set default axios timeout to 5 minutes instead of infinity
         axios.defaults.timeout = 300 * 1000;
 
-=======
-    constructor() {
->>>>>>> 621419e4
         log.info("server", "Creating express and socket.io instance");
         this.app = express();
         if (isSSL) {
@@ -464,13 +453,14 @@
     }
 
     /**
-<<<<<<< HEAD
      * Default User-Agent when making HTTP requests
      * @returns {string} User-Agent
      */
     getUserAgent() {
         return "Uptime-Kuma/" + require("../package.json").version;
-=======
+    }
+
+    /**
      * Force connected sockets of a user to refresh and disconnect.
      * Used for resetting password.
      * @param {string} userID
@@ -487,7 +477,6 @@
                 }
             }
         }
->>>>>>> 621419e4
     }
 }
 
