--- conflicted
+++ resolved
@@ -30,14 +30,9 @@
 
                 {{ $t("What you can try:") }}<br />
                 <ul>
-<<<<<<< HEAD
-                    <li>Retype the address.</li>
-                    <li><a href="#" class="go-back" @click="goBack()">Go back to the previous page.</a></li>
-                    <li><a href="/" class="go-back">Go back to home page.</a></li>
-=======
                     <li>{{ $t("Retype the address.") }}</li>
                     <li><a href="#" class="go-back" @click="goBack()">{{ $t("Go back to the previous page.") }}</a></li>
->>>>>>> 9fc5a332
+                    <li><a href="/" class="go-back">Go back to home page.</a></li>
                 </ul>
             </div>
         </div>
