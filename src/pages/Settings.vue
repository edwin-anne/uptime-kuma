<template>
    <transition name="slide-fade" appear>
        <div>
            <h1 v-show="show" class="mb-3">
                {{ $t("Settings") }}
            </h1>

            <div class="shadow-box">
                <div class="row">
                    <div class="col-md-6">
                        <h2 class="mb-2">{{ $t("Appearance") }}</h2>

                        <div class="mb-3">
                            <label for="language" class="form-label">{{ $t("Language") }}</label>
                            <select id="language" v-model="$i18n.locale" class="form-select">
                                <option v-for="(lang, i) in $i18n.availableLocales" :key="`Lang${i}`" :value="lang">
                                    {{ $i18n.messages[lang].languageName }}
                                </option>
                            </select>
                        </div>

                        <div class="mb-3">
                            <label for="timezone" class="form-label">{{ $t("Theme") }}</label>

                            <div>
                                <div class="btn-group" role="group" aria-label="Basic checkbox toggle button group">
                                    <input id="btncheck1" v-model="$root.userTheme" type="radio" class="btn-check" name="theme" autocomplete="off" value="light">
                                    <label class="btn btn-outline-primary" for="btncheck1">{{ $t("Light") }}</label>

                                    <input id="btncheck2" v-model="$root.userTheme" type="radio" class="btn-check" name="theme" autocomplete="off" value="dark">
                                    <label class="btn btn-outline-primary" for="btncheck2">{{ $t("Dark") }}</label>

                                    <input id="btncheck3" v-model="$root.userTheme" type="radio" class="btn-check" name="theme" autocomplete="off" value="auto">
                                    <label class="btn btn-outline-primary" for="btncheck3">{{ $t("Auto") }}</label>
                                </div>
                            </div>
                        </div>

                        <div class="mb-3">
                            <label class="form-label">{{ $t("Theme - Heartbeat Bar") }}</label>
                            <div>
                                <div class="btn-group" role="group" aria-label="Basic checkbox toggle button group">
                                    <input id="btncheck4" v-model="$root.userHeartbeatBar" type="radio" class="btn-check" name="heartbeatBarTheme" autocomplete="off" value="normal">
                                    <label class="btn btn-outline-primary" for="btncheck4">{{ $t("Normal") }}</label>

                                    <input id="btncheck5" v-model="$root.userHeartbeatBar" type="radio" class="btn-check" name="heartbeatBarTheme" autocomplete="off" value="bottom">
                                    <label class="btn btn-outline-primary" for="btncheck5">{{ $t("Bottom") }}</label>

                                    <input id="btncheck6" v-model="$root.userHeartbeatBar" type="radio" class="btn-check" name="heartbeatBarTheme" autocomplete="off" value="none">
                                    <label class="btn btn-outline-primary" for="btncheck6">{{ $t("None") }}</label>
                                </div>
                            </div>
                        </div>

                        <h2 class="mt-5 mb-2">{{ $t("General") }}</h2>
                        <form class="mb-3" @submit.prevent="saveGeneral">
                            <div class="mb-3">
                                <label for="timezone" class="form-label">{{ $t("Timezone") }}</label>
                                <select id="timezone" v-model="$root.userTimezone" class="form-select">
                                    <option value="auto">
                                        {{ $t("Auto") }}: {{ guessTimezone }}
                                    </option>
                                    <option v-for="(timezone, index) in timezoneList" :key="index" :value="timezone.value">
                                        {{ timezone.name }}
                                    </option>
                                </select>
                            </div>

                            <div class="mb-3">
                                <label class="form-label">{{ $t("Search Engine Visibility") }}</label>

                                <div class="form-check">
                                    <input id="searchEngineIndexYes" v-model="settings.searchEngineIndex" class="form-check-input" type="radio" name="flexRadioDefault" :value="true" required>
                                    <label class="form-check-label" for="searchEngineIndexYes">
                                        {{ $t("Allow indexing") }}
                                    </label>
                                </div>
                                <div class="form-check">
                                    <input id="searchEngineIndexNo" v-model="settings.searchEngineIndex" class="form-check-input" type="radio" name="flexRadioDefault" :value="false" required>
                                    <label class="form-check-label" for="searchEngineIndexNo">
                                        {{ $t("Discourage search engines from indexing site") }}
                                    </label>
                                </div>
                            </div>

                            <div>
                                <button class="btn btn-primary" type="submit">
                                    {{ $t("Save") }}
                                </button>
                            </div>
                        </form>

                        <template v-if="loaded">
                            <template v-if="! settings.disableAuth">
                                <h2 class="mt-5 mb-2">{{ $t("Change Password") }}</h2>
                                <form class="mb-3" @submit.prevent="savePassword">
                                    <div class="mb-3">
                                        <label for="current-password" class="form-label">{{ $t("Current Password") }}</label>
                                        <input id="current-password" v-model="password.currentPassword" type="password" class="form-control" required>
                                    </div>

                                    <div class="mb-3">
                                        <label for="new-password" class="form-label">{{ $t("New Password") }}</label>
                                        <input id="new-password" v-model="password.newPassword" type="password" class="form-control" required>
                                    </div>

                                    <div class="mb-3">
                                        <label for="repeat-new-password" class="form-label">{{ $t("Repeat New Password") }}</label>
                                        <input id="repeat-new-password" v-model="password.repeatNewPassword" type="password" class="form-control" :class="{ 'is-invalid' : invalidPassword }" required>
                                        <div class="invalid-feedback">
                                            {{ $t("passwordNotMatchMsg") }}
                                        </div>
                                    </div>

                                    <div>
                                        <button class="btn btn-primary" type="submit">
                                            {{ $t("Update Password") }}
                                        </button>
                                    </div>
                                </form>
                            </template>

                            <h2 class="mt-5 mb-2">{{ $t("Advanced") }}</h2>

                            <div class="mb-3">
                                <button v-if="settings.disableAuth" class="btn btn-outline-primary me-1" @click="enableAuth">{{ $t("Enable Auth") }}</button>
                                <button v-if="! settings.disableAuth" class="btn btn-primary me-1" @click="confirmDisableAuth">{{ $t("Disable Auth") }}</button>
                                <button v-if="! settings.disableAuth" class="btn btn-danger me-1" @click="$root.logout">{{ $t("Logout") }}</button>
                            </div>
                        </template>
                    </div>

                    <div class="notification-list col-md-6">
                        <div v-if="$root.isMobile" class="mt-3" />

                        <h2>{{ $t("Notifications") }}</h2>
                        <p v-if="$root.notificationList.length === 0">
                            {{ $t("Not available, please setup.") }}
                        </p>
                        <p v-else>
                            {{ $t("notificationDescription") }}
                        </p>

                        <ul class="list-group mb-3" style="border-radius: 1rem;">
                            <li v-for="(notification, index) in $root.notificationList" :key="index" class="list-group-item">
                                {{ notification.name }}<br>
                                <a href="#" @click="$refs.notificationDialog.show(notification.id)">{{ $t("Edit") }}</a>
                            </li>
                        </ul>

                        <button class="btn btn-primary me-2" type="button" @click="$refs.notificationDialog.show()">
                            {{ $t("Setup Notification") }}
                        </button>
                    </div>
                </div>
            </div>

            <footer>
                <div class="container-fluid">
                    Uptime Kuma -
                    {{ $t("Version") }}: {{ $root.info.version }} -
                    <a href="https://github.com/louislam/uptime-kuma/releases" target="_blank" rel="noopener">{{ $t("Check Update On GitHub") }}</a>
                </div>
            </footer>

            <NotificationDialog ref="notificationDialog" />

            <Confirm ref="confirmDisableAuth" btn-style="btn-danger" :yes-text="$t('I understand, please disable')" :no-text="$t('Leave')" @yes="disableAuth">
                <template v-if="$i18n.locale === 'en' ">
                    <p>Are you sure want to <strong>disable auth</strong>?</p>
                    <p>It is for <strong>someone who have 3rd-party auth</strong> in front of Uptime Kuma such as Cloudflare Access.</p>
                    <p>Please use it carefully.</p>
                </template>

                <template v-if="$i18n.locale === 'es-ES' ">
                    <p>Seguro que deseas <strong>deshabilitar la autenticación</strong>?</p>
                    <p>Es para <strong>quien implementa autenticación de terceros</strong> ante Uptime Kuma como por ejemplo Cloudflare Access.</p>
                    <p>Por favor usar con cuidado.</p>
                </template>

                <template v-if="$i18n.locale === 'zh-HK' ">
                    <p>你是否確認<strong>取消登入認証</strong>？</p>
                    <p>這個功能是設計給已有<strong>第三方認証</strong>的用家，例如 Cloudflare Access。</p>
                    <p>請小心使用。</p>
                </template>

                <template v-if="$i18n.locale === 'zh-CN' ">
                    <p>是否确定 <strong>取消登录验证</strong>？</p>
                    <p>这是为 <strong>有第三方认证</strong> 的用户提供的功能，如 Cloudflare Access</p>
                    <p>请谨慎使用！</p>
                </template>

                <template v-if="$i18n.locale === 'de-DE' ">
                    <p>Bist du sicher das du die <strong>Authentifizierung deaktivieren</strong> möchtest?</p>
                    <p>Es ist für <strong>jemanden der eine externe Authentifizierung</strong> vor Uptime Kuma geschaltet hat, wie z.B. Cloudflare Access.</p>
                    <p>Bitte mit Vorsicht nutzen.</p>
                </template>

<<<<<<< HEAD
                <template v-if="$i18n.locale === 'sr' ">
                    <p>Да ли сте сигурни да желите да <strong>искључите аутентификацију</strong>?</p>
                    <p>То је за <strong>оне који имају додату аутентификацију</strong> испред Uptime Kuma као на пример Cloudflare Access.</p>
                    <p>Молим Вас користите ово са пажњом.</p>
=======
                <template v-if="$i18n.locale === 'sr-latn' ">
                    <p>Da li ste sigurni da želite da <strong>isključite autentifikaciju</strong>?</p>
                    <p>To je za <strong>one koji imaju dodatu autentifikaciju</strong> ispred Uptime Kuma kao na primer Cloudflare Access.</p>
                    <p>Molim Vas koristite ovo sa pažnjom.</p>
>>>>>>> 79fda8f4
                </template>
            </Confirm>
        </div>
    </transition>
</template>

<script>
import Confirm from "../components/Confirm.vue";
import dayjs from "dayjs";
import utc from "dayjs/plugin/utc"
import timezone from "dayjs/plugin/timezone"
import NotificationDialog from "../components/NotificationDialog.vue";
dayjs.extend(utc)
dayjs.extend(timezone)

import { timezoneList } from "../util-frontend";
import { useToast } from "vue-toastification"
const toast = useToast()

export default {
    components: {
        NotificationDialog,
        Confirm,
    },
    data() {
        return {
            timezoneList: timezoneList(),
            guessTimezone: dayjs.tz.guess(),
            show: true,
            invalidPassword: false,
            password: {
                currentPassword: "",
                newPassword: "",
                repeatNewPassword: "",
            },
            settings: {

            },
            loaded: false,
        }
    },
    watch: {
        "password.repeatNewPassword"() {
            this.invalidPassword = false;
        },

        "$i18n.locale"() {
            localStorage.locale = this.$i18n.locale;
        },
    },

    mounted() {
        this.loadSettings();
    },

    methods: {

        saveGeneral() {
            localStorage.timezone = this.$root.userTimezone;
            this.saveSettings();
        },

        savePassword() {
            if (this.password.newPassword !== this.password.repeatNewPassword) {
                this.invalidPassword = true;
            } else {
                this.$root.getSocket().emit("changePassword", this.password, (res) => {
                    this.$root.toastRes(res)
                    if (res.ok) {
                        this.password.currentPassword = ""
                        this.password.newPassword = ""
                        this.password.repeatNewPassword = ""
                    }
                })
            }
        },

        loadSettings() {
            this.$root.getSocket().emit("getSettings", (res) => {
                this.settings = res.data;

                if (this.settings.searchEngineIndex === undefined) {
                    this.settings.searchEngineIndex = false;
                }

                this.loaded = true;
            })
        },

        saveSettings() {
            this.$root.getSocket().emit("setSettings", this.settings, (res) => {
                this.$root.toastRes(res);
                this.loadSettings();
            })
        },

        confirmDisableAuth() {
            this.$refs.confirmDisableAuth.show();
        },

        disableAuth() {
            this.settings.disableAuth = true;
            this.saveSettings();
        },

        enableAuth() {
            this.settings.disableAuth = false;
            this.saveSettings();
            this.$root.storage().removeItem("token");
        },

    },
}
</script>

<style lang="scss" scoped>
@import "../assets/vars.scss";

.shadow-box {
    padding: 20px;
}

.btn-check:active + .btn-outline-primary,
.btn-check:checked + .btn-outline-primary,
.btn-check:hover + .btn-outline-primary {
    color: #fff;
}

.dark {
    .list-group-item {
        background-color: $dark-bg2;
        color: $dark-font-color;
    }

    .btn-check:active + .btn-outline-primary,
    .btn-check:checked + .btn-outline-primary,
    .btn-check:hover + .btn-outline-primary {
        color: #000;
    }
}

footer {
    color: #aaa;
    font-size: 13px;
    margin-top: 20px;
    padding-bottom: 30px;
    text-align: center;
}
</style><|MERGE_RESOLUTION|>--- conflicted
+++ resolved
@@ -196,17 +196,16 @@
                     <p>Bitte mit Vorsicht nutzen.</p>
                 </template>
 
-<<<<<<< HEAD
                 <template v-if="$i18n.locale === 'sr' ">
                     <p>Да ли сте сигурни да желите да <strong>искључите аутентификацију</strong>?</p>
                     <p>То је за <strong>оне који имају додату аутентификацију</strong> испред Uptime Kuma као на пример Cloudflare Access.</p>
                     <p>Молим Вас користите ово са пажњом.</p>
-=======
+                </template>
+
                 <template v-if="$i18n.locale === 'sr-latn' ">
                     <p>Da li ste sigurni da želite da <strong>isključite autentifikaciju</strong>?</p>
                     <p>To je za <strong>one koji imaju dodatu autentifikaciju</strong> ispred Uptime Kuma kao na primer Cloudflare Access.</p>
                     <p>Molim Vas koristite ovo sa pažnjom.</p>
->>>>>>> 79fda8f4
                 </template>
             </Confirm>
         </div>
