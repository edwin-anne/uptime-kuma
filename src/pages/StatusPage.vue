--- conflicted
+++ resolved
@@ -311,11 +311,7 @@
         },
 
         tagsVisible() {
-<<<<<<< HEAD
             return this.config.showTags;
-=======
-            return this.config.statusPageTags;
->>>>>>> 5f778b97
         },
 
         logoClass() {
@@ -455,12 +451,7 @@
         updateHeartbeatList() {
             // If editMode, it will use the data from websocket.
             if (! this.editMode) {
-<<<<<<< HEAD
                 axios.get("/api/status-page/heartbeat/" + this.slug).then((res) => {
-                    this.$root.heartbeatList = res.data.heartbeatList;
-                    this.$root.uptimeList = res.data.uptimeList;
-=======
-                axios.get("/api/status-page/heartbeat").then((res) => {
                     const { heartbeatList, uptimeList } = res.data;
 
                     this.$root.heartbeatList = heartbeatList;
@@ -480,7 +471,6 @@
 
                     favicon.badge(downMonitors);
 
->>>>>>> 5f778b97
                     this.loadedData = true;
                 });
             }
